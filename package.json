--- conflicted
+++ resolved
@@ -42,15 +42,8 @@
     "@angular-devkit/build-ng-packagr": "~0.13.0",
     "@angular/cli": "7.3.7",
     "@angular/compiler-cli": "~7.2.0",
-<<<<<<< HEAD
-    "@nrwl/builders": "7.8.0",
+    "@nrwl/builders": "7.8.1",
     "@nrwl/schematics": "7.8.1",
-    "@nrwl/schematics": "7.8.1",
-=======
-    "@nrwl/builders": "7.8.1",
-    "@nrwl/schematics": "7.7.2",
-    "@nrwl/schematics": "7.8.0",
->>>>>>> 6abfd93d
     "@types/dotenv": "~6.1.0",
     "@types/jest": "24.0.11",
     "@types/nconf": "~0.10.0",
