{
  "name": "ts-configurable",
  "version": "0.1.1",
  "license": "MIT",
  "scripts": {
    "cleanup": "rm -r dist/ || true ; rm -r coverage/ || true ; rm -r test-results/ || true",
    "start": "ng serve",
    "build": "ng build",
    "pack:lib": "rm -r dist/libs/ts-configurable || true && tsc --build libs/ts-configurable/tsconfig.lib.json && npm run copy-files",
    "test": "ng test",
    "lint": "./node_modules/.bin/nx lint && ng lint",
    "format": "./node_modules/.bin/nx format:write",
    "format:write": "./node_modules/.bin/nx format:write",
    "format:check": "./node_modules/.bin/nx format:check",
    "update": "ng update @nrwl/schematics",
    "update:check": "ng update",
    "copy-readme": "cp README.md dist/libs/ts-configurable",
    "copy-license": "cp LICENSE dist/libs/ts-configurable",
    "copy-changelog": "cp CHANGELOG.md dist/libs/ts-configurable",
    "copy-package-json": "cp libs/ts-configurable/package.json dist/libs/ts-configurable",
    "copy-files": "run-s copy-readme copy-license copy-changelog copy-package-json"
  },
  "greenkeeper": {
    "ignore": [
      "dotenv"
    ]
  },
  "dependencies": {
<<<<<<< HEAD
    "@nestjs/common": "~6.0.0",
    "@nestjs/core": "~6.1.0",
    "@nestjs/platform-express": "~6.0.2",
=======
    "@nestjs/common": "~6.1.0",
    "@nestjs/core": "~6.0.0",
    "@nestjs/platform-express": "~6.1.0",
>>>>>>> 37062d68
    "@nestjs/schematics": "~6.1.0",
    "@nestjs/testing": "~6.0.0",
    "@nestjs/typeorm": "~6.0.0",
    "dotenv": "~6.2.0",
    "nconf": "~0.10.0",
    "sqlite3": "~4.0.6",
    "typeorm": "~0.2.15"
  },
  "devDependencies": {
    "@angular-devkit/build-angular": "~0.13.0",
    "@angular-devkit/build-ng-packagr": "~0.13.0",
    "@angular/cli": "7.3.7",
    "@angular/compiler-cli": "~7.2.0",
    "@nrwl/builders": "7.8.0",
    "@nrwl/schematics": "7.7.2",
    "@nrwl/schematics": "7.8.0",
    "@types/dotenv": "~6.1.0",
    "@types/jest": "24.0.11",
    "@types/nconf": "~0.10.0",
    "@types/node": "~11.13.0",
    "jest": "24.5.0",
    "jest-junit": "~6.3.0",
    "ng-packagr": "^5.0.1",
    "prettier": "1.16.4",
    "ts-jest": "24.0.0",
    "ts-node": "~8.0.3",
    "tsickle": ">=0.34.0",
    "tslib": "^1.9.0",
    "tslint": "~5.14.0",
    "tslint-no-focused-test": "~0.5.0",
    "typescript": "3.3.4000"
  }
}<|MERGE_RESOLUTION|>--- conflicted
+++ resolved
@@ -26,15 +26,9 @@
     ]
   },
   "dependencies": {
-<<<<<<< HEAD
-    "@nestjs/common": "~6.0.0",
+    "@nestjs/common": "~6.1.0",
     "@nestjs/core": "~6.1.0",
-    "@nestjs/platform-express": "~6.0.2",
-=======
-    "@nestjs/common": "~6.1.0",
-    "@nestjs/core": "~6.0.0",
     "@nestjs/platform-express": "~6.1.0",
->>>>>>> 37062d68
     "@nestjs/schematics": "~6.1.0",
     "@nestjs/testing": "~6.0.0",
     "@nestjs/typeorm": "~6.0.0",
