{
  "name": "ts-configurable",
  "version": "0.1.1",
  "license": "MIT",
  "scripts": {
    "cleanup": "rm -r dist/ || true ; rm -r coverage/ || true ; rm -r test-results/ || true",
    "start": "ng serve",
    "build": "ng build",
    "pack:lib": "rm -r dist/libs/ts-configurable || true && tsc --build libs/ts-configurable/tsconfig.lib.json && npm run copy-files",
    "test": "ng test",
    "lint": "./node_modules/.bin/nx lint && ng lint",
    "format": "./node_modules/.bin/nx format:write",
    "format:write": "./node_modules/.bin/nx format:write",
    "format:check": "./node_modules/.bin/nx format:check",
    "update": "ng update @nrwl/schematics",
    "update:check": "ng update",
    "copy-readme": "cp README.md dist/libs/ts-configurable",
    "copy-license": "cp LICENSE dist/libs/ts-configurable",
    "copy-changelog": "cp CHANGELOG.md dist/libs/ts-configurable",
    "copy-package-json": "cp libs/ts-configurable/package.json dist/libs/ts-configurable",
    "copy-files": "run-s copy-readme copy-license copy-changelog copy-package-json"
  },
  "greenkeeper": {
    "ignore": [
      "dotenv"
    ]
  },
  "dependencies": {
    "@nestjs/common": "~6.0.0",
    "@nestjs/core": "~6.0.0",
    "@nestjs/platform-express": "~6.0.2",
    "@nestjs/schematics": "~6.1.0",
    "@nestjs/testing": "~6.0.0",
    "@nestjs/typeorm": "~6.0.0",
    "dotenv": "~6.2.0",
    "nconf": "~0.10.0",
    "sqlite3": "~4.0.6",
    "typeorm": "~0.2.15"
  },
  "devDependencies": {
    "@angular-devkit/build-angular": "~0.13.0",
    "@angular-devkit/build-ng-packagr": "~0.13.0",
    "@angular/cli": "7.3.6",
    "@angular/compiler-cli": "~7.2.0",
<<<<<<< HEAD
    "@nrwl/builders": "7.8.0",
    "@nrwl/schematics": "7.7.2",
=======
    "@nrwl/builders": "7.7.2",
    "@nrwl/schematics": "7.8.0",
>>>>>>> a47de63c
    "@types/dotenv": "~6.1.0",
    "@types/jest": "24.0.11",
    "@types/nconf": "~0.10.0",
    "@types/node": "~11.12.0",
    "jest": "24.5.0",
    "jest-junit": "~6.3.0",
    "ng-packagr": "^4.2.0",
    "prettier": "1.16.4",
    "ts-jest": "24.0.0",
    "ts-node": "~8.0.3",
    "tsickle": ">=0.34.0",
    "tslib": "^1.9.0",
    "tslint": "~5.14.0",
    "tslint-no-focused-test": "~0.5.0",
    "typescript": "3.3.4000"
  }
}<|MERGE_RESOLUTION|>--- conflicted
+++ resolved
@@ -42,13 +42,9 @@
     "@angular-devkit/build-ng-packagr": "~0.13.0",
     "@angular/cli": "7.3.6",
     "@angular/compiler-cli": "~7.2.0",
-<<<<<<< HEAD
     "@nrwl/builders": "7.8.0",
     "@nrwl/schematics": "7.7.2",
-=======
-    "@nrwl/builders": "7.7.2",
     "@nrwl/schematics": "7.8.0",
->>>>>>> a47de63c
     "@types/dotenv": "~6.1.0",
     "@types/jest": "24.0.11",
     "@types/nconf": "~0.10.0",
